
# Name your project! Project names should contain only lowercase characters
# and underscores. A good package name should reflect your organization's
# name or the intended use of these models
name: 'taxi_rides_ny'
version: '1.0.0'
config-version: 2

# This setting configures which "profile" dbt uses for this project.
profile: 'default'

# These configurations specify where dbt should look for different types of files.
# The `model-paths` config, for example, states that models in this project can be
# found in the "models/" directory. You probably won't need to change these!
model-paths: ["models"]
analysis-paths: ["analyses"]
test-paths: ["tests"]
seed-paths: ["seeds"]
macro-paths: ["macros"]
snapshot-paths: ["snapshots"]

target-path: "target"  # directory which will store compiled SQL files
clean-targets:         # directories to be removed by `dbt clean`
  - "target"
  - "dbt_packages"


# Configuring models
# Full documentation: https://docs.getdbt.com/docs/configuring-models

# In dbt, the default materialization for a model is a view. This means, when you run 
# dbt run or dbt build, all of your models will be built as a view in your data platform. 
# The configuration below will override this setting for models in the example folder to 
# instead be materialized as tables. Any models you add to the root of the models folder will 
# continue to be built as views. These settings can be overridden in the individual model files
# using the `{{ config(...) }}` macro.

models:
  taxi_rides_ny:
<<<<<<< HEAD
=======
      # Applies to all files under models/.../
      staging:
          materialized: view
      core:
          materialized: table
vars:
  payment_type_values: [1, 2, 3, 4, 5, 6]
>>>>>>> 72c4c821

vars:
  payment_type_values: [1, 2, 3, 4, 5, 6]<|MERGE_RESOLUTION|>--- conflicted
+++ resolved
@@ -37,16 +37,10 @@
 
 models:
   taxi_rides_ny:
-<<<<<<< HEAD
-=======
       # Applies to all files under models/.../
       staging:
           materialized: view
       core:
           materialized: table
 vars:
-  payment_type_values: [1, 2, 3, 4, 5, 6]
->>>>>>> 72c4c821
-
-vars:
   payment_type_values: [1, 2, 3, 4, 5, 6]